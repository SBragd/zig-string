const std = @import("std");
const ArenaAllocator = std.heap.ArenaAllocator;
<<<<<<< HEAD
const assert = std.debug.assert;
const expectEqual = std.testing.expectEqual;
const expect = std.testing.expect;
const eql = std.mem.eql;
=======
const expect = std.testing.expect;
const expectEqual = std.testing.expectEqual;
const expectEqualStrings = std.testing.expectEqualStrings;
>>>>>>> f87b9467

const zig_string = @import("./zig-string.zig");
const String = zig_string.String;

test "Basic Usage" {
    // Use your favorite allocator
    var arena = ArenaAllocator.init(std.heap.page_allocator);
    defer arena.deinit();

    // Create your String
    var myString = String.init(arena.allocator());
    defer myString.deinit();

    // Use functions provided
    try myString.concat("🔥 Hello!");
    _ = myString.pop();
    try myString.concat(", World 🔥");

    // Success!
    try expect(myString.cmp("🔥 Hello, World 🔥"));
}

test "String Tests" {
    // Allocator for the String
    const page_allocator = std.heap.page_allocator;
    var arena = std.heap.ArenaAllocator.init(page_allocator);
    defer arena.deinit();

    // This is how we create the String
    var myStr = String.init(arena.allocator());
    defer myStr.deinit();

    // allocate & capacity
    try myStr.allocate(16);
    try expectEqual(myStr.capacity(), 16);
    try expectEqual(myStr.size, 0);

    // truncate
    try myStr.truncate();
    try expectEqual(myStr.capacity(), myStr.size);
    try expectEqual(myStr.capacity(), 0);

    // concat
    try myStr.concat("A");
    try myStr.concat("\u{5360}");
    try myStr.concat("💯");
    try myStr.concat("Hello🔥");

    try expectEqual(myStr.size, 17);

    // pop & length
    try expectEqual(myStr.len(), 9);
    try expectEqualStrings(myStr.pop().?, "🔥");
    try expectEqual(myStr.len(), 8);
    try expectEqualStrings(myStr.pop().?, "o");
    try expectEqual(myStr.len(), 7);

    // str & cmp
    try expect(myStr.cmp("A\u{5360}💯Hell"));
    try expect(myStr.cmp(myStr.str()));

    // charAt
    try expectEqualStrings(myStr.charAt(2).?, "💯");
    try expectEqualStrings(myStr.charAt(1).?, "\u{5360}");
    try expectEqualStrings(myStr.charAt(0).?, "A");

    // insert
    try myStr.insert("🔥", 1);
    try expectEqualStrings(myStr.charAt(1).?, "🔥");
    try expect(myStr.cmp("A🔥\u{5360}💯Hell"));

    // find
    try expectEqual(myStr.find("🔥").?, 1);
    try expectEqual(myStr.find("💯").?, 3);
    try expectEqual(myStr.find("Hell").?, 4);

    // remove & removeRange
    try myStr.removeRange(0, 3);
    try expect(myStr.cmp("💯Hell"));
    try myStr.remove(myStr.len() - 1);
    try expect(myStr.cmp("💯Hel"));

    const whitelist = [_]u8{ ' ', '\t', '\n', '\r' };

    // trimStart
    try myStr.insert("      ", 0);
    myStr.trimStart(whitelist[0..]);
    try expect(myStr.cmp("💯Hel"));

    // trimEnd
    _ = try myStr.concat("lo💯\n      ");
    myStr.trimEnd(whitelist[0..]);
    try expect(myStr.cmp("💯Hello💯"));

    // clone
    var testStr = try myStr.clone();
    defer testStr.deinit();
    try expect(testStr.cmp(myStr.str()));

    // reverse
    myStr.reverse();
    try expect(myStr.cmp("💯olleH💯"));
    myStr.reverse();
    try expect(myStr.cmp("💯Hello💯"));

    // repeat
    try myStr.repeat(2);
    try expect(myStr.cmp("💯Hello💯💯Hello💯💯Hello💯"));

    // isEmpty
    try expect(!myStr.isEmpty());

    // split
    try expectEqualStrings(myStr.split("💯", 0).?, "");
    try expectEqualStrings(myStr.split("💯", 1).?, "Hello");
    try expectEqualStrings(myStr.split("💯", 2).?, "");
    try expectEqualStrings(myStr.split("💯", 3).?, "Hello");
    try expectEqualStrings(myStr.split("💯", 5).?, "Hello");
    try expectEqualStrings(myStr.split("💯", 6).?, "");

    var splitStr = String.init(arena.allocator());
    defer splitStr.deinit();

    try splitStr.concat("variable='value'");
    try expectEqualStrings(splitStr.split("=", 0).?, "variable");
    try expectEqualStrings(splitStr.split("=", 1).?, "'value'");

    // splitToString
    var newSplit = try splitStr.splitToString("=", 0);
    try expect(newSplit != null);
    defer newSplit.?.deinit();

    try expectEqualStrings(newSplit.?.str(), "variable");

    // getLines
    const lineSlice = "Line0\r\nLine1\nLine2";

    var lineStr = try String.init_with_contents(arena.allocator(), lineSlice);
    var linesSlice = try lineStr.getLines();

    try expectEqual(linesSlice.len, 3);
    try expect(linesSlice[0].cmp("Line0"));
    try expect(linesSlice[1].cmp("Line1"));
    try expect(linesSlice[2].cmp("Line2"));

    // toLowercase & toUppercase
    myStr.toUppercase();
    try expect(myStr.cmp("💯HELLO💯💯HELLO💯💯HELLO💯"));
    myStr.toLowercase();
    try expect(myStr.cmp("💯hello💯💯hello💯💯hello💯"));

    // substr
    var subStr = try myStr.substr(0, 7);
    defer subStr.deinit();
    try expect(subStr.cmp("💯hello💯"));

    // clear
    myStr.clear();
    try expectEqual(myStr.len(), 0);
    try expectEqual(myStr.size, 0);

    // writer
    const writer = myStr.writer();
    const length = try writer.write("This is a Test!");
    try expectEqual(length, 15);

    // owned
    const mySlice = try myStr.toOwned();
    try expectEqualStrings(mySlice.?, "This is a Test!");
    arena.allocator().free(mySlice.?);

    // StringIterator
    var i: usize = 0;
    var iter = myStr.iterator();
    while (iter.next()) |ch| {
        if (i == 0) {
            try expectEqualStrings("T", ch);
        }
        i += 1;
    }

    try expectEqual(i, myStr.len());

    // setStr
    const contents = "setStr Test!";
    try myStr.setStr(contents);
    try expect(myStr.cmp(contents));

    // non ascii supports in windows
    // try expectEqual(std.os.windows.kernel32.GetConsoleOutputCP(), 65001);
}

test "init with contents" {
    // Allocator for the String
    const page_allocator = std.heap.page_allocator;
    var arena = std.heap.ArenaAllocator.init(page_allocator);
    defer arena.deinit();

    const initial_contents = "String with initial contents!";

    // This is how we create the String with contents at the start
    var myStr = try String.init_with_contents(arena.allocator(), initial_contents);
    try expectEqualStrings(myStr.str(), initial_contents);
}

test "startsWith Tests" {
    var arena = ArenaAllocator.init(std.heap.page_allocator);
    defer arena.deinit();

    var myString = String.init(arena.allocator());
    defer myString.deinit();

    try myString.concat("bananas");
    try expect(myString.startsWith("bana"));
    try expect(!myString.startsWith("abc"));
}

test "endsWith Tests" {
    var arena = ArenaAllocator.init(std.heap.page_allocator);
    defer arena.deinit();

    var myString = String.init(arena.allocator());
    defer myString.deinit();

    try myString.concat("asbananas");
    try expect(myString.endsWith("nas"));
    try expect(!myString.endsWith("abc"));

    try myString.truncate();
    try myString.concat("💯hello💯💯hello💯💯hello💯");
    std.debug.print("", .{});
    try expect(myString.endsWith("hello💯"));
}

test "replace Tests" {
    var arena = ArenaAllocator.init(std.heap.page_allocator);
    defer arena.deinit();

    // Create your String
    var myString = String.init(arena.allocator());
    defer myString.deinit();

    try myString.concat("hi,how are you");
    var result = try myString.replace("hi,", "");
    try expect(result);
    try expectEqualStrings(myString.str(), "how are you");

    result = try myString.replace("abc", " ");
    try expect(!result);

    myString.clear();
    try myString.concat("💯hello💯💯hello💯💯hello💯");
    _ = try myString.replace("hello", "hi");
    try expectEqualStrings(myString.str(), "💯hi💯💯hi💯💯hi💯");
}

test "rfind Tests" {
    var arena = ArenaAllocator.init(std.heap.page_allocator);
    defer arena.deinit();

    var myString = try String.init_with_contents(arena.allocator(), "💯hi💯💯hi💯💯hi💯");
    defer myString.deinit();

    try expectEqual(myString.rfind("hi"), 9);
}<|MERGE_RESOLUTION|>--- conflicted
+++ resolved
@@ -1,15 +1,8 @@
 const std = @import("std");
 const ArenaAllocator = std.heap.ArenaAllocator;
-<<<<<<< HEAD
-const assert = std.debug.assert;
-const expectEqual = std.testing.expectEqual;
-const expect = std.testing.expect;
-const eql = std.mem.eql;
-=======
 const expect = std.testing.expect;
 const expectEqual = std.testing.expectEqual;
 const expectEqualStrings = std.testing.expectEqualStrings;
->>>>>>> f87b9467
 
 const zig_string = @import("./zig-string.zig");
 const String = zig_string.String;
